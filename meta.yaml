--- conflicted
+++ resolved
@@ -33,38 +33,21 @@
     - lxml
     - netcdf4
     - hdf4
-<<<<<<< HEAD
-    - pillow 5.*
     - pint
-=======
     - pillow >=5,<6
-    - python-dateutil
->>>>>>> fb7fe5bb
     - pytz
     - pyqt 5.*
     - qt 5.*
     - requests
     - scipy
-    - sgp4
-<<<<<<< HEAD
-    - skyfield >=1.10
-=======
     - skyfield >=1.12
-    - six
->>>>>>> fb7fe5bb
     - tk
     - owslib
     - unicodecsv
     - fs_filepicker
     - cftime >=1.0.1
-<<<<<<< HEAD
     - matplotlib
-    - proj4
-=======
-    - matplotlib ==3.0.2
     - proj4 <6
-    - future
->>>>>>> fb7fe5bb
     - flask
     - flask-httpauth
     - werkzeug
