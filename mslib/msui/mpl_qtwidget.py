--- conflicted
+++ resolved
@@ -574,21 +574,12 @@
             # Compute the position of major and minor ticks. Major ticks are labelled.
             major_ticks = self._pres_maj[(self._pres_maj <= self.p_bot) & (self._pres_maj >= self.p_top)]
             minor_ticks = self._pres_min[(self._pres_min <= self.p_bot) & (self._pres_min >= self.p_top)]
-<<<<<<< HEAD
-            if len(major_ticks) > 20:
-                major_ticks = [x for x in major_ticks if not str(x)[0] in "975"]
-            elif len(major_ticks) > 10:
-                major_ticks = [x for x in major_ticks if not str(x)[0] in "9"]
-            labels = ["{}".format(int(l / 100.))
-                      if (l / 100.) - int(l / 100.) == 0 else "{}".format(float(l / 100.)) for l in major_ticks]
-=======
             labels = ["{}".format(int(l / 100.))
                       if (l / 100.) - int(l / 100.) == 0 else "{}".format(float(l / 100.)) for l in major_ticks]
             if len(labels) > 20:
                 labels = ["" if x.split(".")[-1][0] in "975" else x for x in labels]
             elif len(labels) > 10:
                 labels = ["" if x.split(".")[-1][0] in "9" else x for x in labels]
->>>>>>> 1a6941d5
             self.ax.set_ylabel("pressure (hPa)")
         elif vaxis == "pressure altitude":
             bot_km = thermolib.pressure2flightlevel(self.p_bot) * 0.03048
