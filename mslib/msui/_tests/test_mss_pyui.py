# -*- coding: utf-8 -*-
"""

    mslib.msui._tests.test_mss_pyui
    ~~~~~~~~~~~~~~~~~~~~~~~~~~~~~~~

    This module provides pytest functions to tests msui.mss_pyui

    This file is part of mss.

    :copyright: Copyright 2017 Joern Ungermann
    :copyright: Copyright 2017-2021 by the mss team, see AUTHORS.
    :license: APACHE-2.0, see LICENSE for details.

    Licensed under the Apache License, Version 2.0 (the "License");
    you may not use this file except in compliance with the License.
    You may obtain a copy of the License at

       http://www.apache.org/licenses/LICENSE-2.0

    Unless required by applicable law or agreed to in writing, software
    distributed under the License is distributed on an "AS IS" BASIS,
    WITHOUT WARRANTIES OR CONDITIONS OF ANY KIND, either express or implied.
    See the License for the specific language governing permissions and
    limitations under the License.
"""


import sys
import mock
import os
import pytest
from urllib.request import urlopen
from PyQt5 import QtWidgets, QtTest
from mslib import __version__
from mslib._tests.constants import ROOT_DIR
import mslib.msui.mss_pyui as mss_pyui
from mslib._tests.utils import ExceptionMock
from mslib.plugins.io.text import load_from_txt, save_to_txt
from mslib.plugins.io.flitestar import load_from_flitestar


class Test_MSS_AboutDialog():
    def setup(self):
        self.application = QtWidgets.QApplication(sys.argv)
        self.window = mss_pyui.MSS_AboutDialog()

    def test_milestone_url(self):
        with urlopen(self.window.milestone_url) as f:
            text = f.read()
        pattern = f'value="is:closed milestone:{__version__[:-1]}"'
        assert pattern in text.decode('utf-8')

    def teardown(self):
        self.window.hide()
        QtWidgets.QApplication.processEvents()
        self.application.quit()
        QtWidgets.QApplication.processEvents()


class Test_MSS_ShortcutDialog():
    def setup(self):
        self.application = QtWidgets.QApplication(sys.argv)
        self.main_window = mss_pyui.MSSMainWindow()
        self.main_window.show()
        self.shortcuts = mss_pyui.MSS_ShortcutsDialog()

    def teardown(self):
        self.shortcuts.hide()
        self.main_window.hide()
        QtWidgets.QApplication.processEvents()
        self.application.quit()
        QtWidgets.QApplication.processEvents()

    def test_shortcuts_present(self):
        assert self.shortcuts.treeWidget.topLevelItemCount() == 1


class Test_MSSSideViewWindow(object):
    sample_path = os.path.join(os.path.dirname(__file__), "..", "..", "..", "docs", "samples", "flight-tracks")
    save_csv = os.path.join(ROOT_DIR, "example.csv")
    save_ftml = os.path.join(ROOT_DIR, "example.ftml")
    save_ftml = save_ftml.replace('\\', '/')
    save_txt = os.path.join(ROOT_DIR, "example.txt")

    def setup(self):
        self.application = QtWidgets.QApplication(sys.argv)

        self.window = mss_pyui.MSSMainWindow()
        self.window.create_new_flight_track()
        self.window.show()
        QtWidgets.QApplication.processEvents()
        QtTest.QTest.qWaitForWindowExposed(self.window)
        QtWidgets.QApplication.processEvents()

    def teardown(self):
        for i in range(self.window.listViews.count()):
            self.window.listViews.item(i).window.hide()
        self.window.hide()
        QtWidgets.QApplication.processEvents()
        self.application.quit()
        QtWidgets.QApplication.processEvents()

    def test_no_updater(self):
        assert not hasattr(self.window, "updater")

    @mock.patch("PyQt5.QtWidgets.QMessageBox")
    def test_app_start(self, mockbox):
        assert mockbox.critical.call_count == 0

    @mock.patch("PyQt5.QtWidgets.QMessageBox")
    def test_new_flightrack(self, mockbox):
        assert self.window.listFlightTracks.count() == 1
        self.window.actionNewFlightTrack.trigger()
        QtWidgets.QApplication.processEvents()
        assert self.window.listFlightTracks.count() == 2
        assert mockbox.critical.call_count == 0

    @mock.patch("PyQt5.QtWidgets.QMessageBox")
    def test_open_topview(self, mockbox):
        assert self.window.listViews.count() == 0
        self.window.actionTopView.trigger()
        QtWidgets.QApplication.processEvents()
        assert mockbox.critical.call_count == 0
        assert self.window.listViews.count() == 1

    @mock.patch("PyQt5.QtWidgets.QMessageBox")
    def test_open_sideview(self, mockbox):
        assert self.window.listViews.count() == 0
        self.window.actionSideView.trigger()
        QtWidgets.QApplication.processEvents()
        assert mockbox.critical.call_count == 0
        assert self.window.listViews.count() == 1

    @mock.patch("PyQt5.QtWidgets.QMessageBox")
    def test_open_tableview(self, mockbox):
        assert self.window.listViews.count() == 0
        self.window.actionTableView.trigger()
        QtWidgets.QApplication.processEvents()
        assert mockbox.critical.call_count == 0
        assert self.window.listViews.count() == 1

    @mock.patch("PyQt5.QtWidgets.QMessageBox")
    def test_open_linearview(self, mockbox):
        assert self.window.listViews.count() == 0
        self.window.actionLinearView.trigger()
<<<<<<< HEAD
        QtWidgets.QApplication.processEvents()
        assert mockbox.critical.call_count == 0
        assert self.window.listViews.count() == 1
=======
        self.window.listViews.itemActivated.emit(self.window.listViews.item(0))
        QtWidgets.QApplication.processEvents()
        assert self.window.listViews.count() == 1
        assert mockbox.critical.call_count == 0
>>>>>>> e2607fb8

    @mock.patch("PyQt5.QtWidgets.QMessageBox")
    def test_open_about(self, mockbox):
        self.window.actionAboutMSUI.trigger()
        QtWidgets.QApplication.processEvents()
        assert mockbox.critical.call_count == 0

    @mock.patch("PyQt5.QtWidgets.QMessageBox")
    def test_open_config(self, mockbox):
        self.window.actionConfigurationEditor.trigger()
        QtWidgets.QApplication.processEvents()
        self.window.config_editor.close()
        assert mockbox.critical.call_count == 0

    @mock.patch("PyQt5.QtWidgets.QMessageBox")
    def test_open_shotcut(self, mockbox):
        self.window.actionShortcuts.trigger()
        QtWidgets.QApplication.processEvents()
        assert mockbox.critical.call_count == 0

    @mock.patch("mslib.msui.mss_pyui.get_save_filename", return_value=save_ftml)
    def test_plugin_ftml_saveas(self, mocksave):
        assert self.window.listFlightTracks.count() == 1
        assert mocksave.call_count == 0
        self.window.last_save_directory = ROOT_DIR
        self.window.actionSaveActiveFlightTrackAs.trigger()
        QtWidgets.QApplication.processEvents()
        assert mocksave.call_count == 1
        assert os.path.exists(self.save_ftml)
        os.remove(self.save_ftml)

    @mock.patch("mslib.msui.mss_pyui.get_open_filename", return_value=os.path.join(sample_path, u"example.csv"))
    def test_plugin_csv_read(self, mockopen):
        pytest.skip("To be done")
        assert self.window.listFlightTracks.count() == 1
        assert mockopen.call_count == 0
        self.window.last_save_directory = self.sample_path
        self.window.actionImportFlightTrackCSV.trigger()
        QtWidgets.QApplication.processEvents()
        assert self.window.listFlightTracks.count() == 2
        assert mockopen.call_count == 1

    @mock.patch("mslib.msui.mss_pyui.get_save_filename", return_value=save_csv)
    def test_plugin_csv_write(self, mocksave):
        assert self.window.listFlightTracks.count() == 1
        assert mocksave.call_count == 0
        self.window.last_save_directory = ROOT_DIR
        self.window.actionExportFlightTrackCSV.trigger()
        assert mocksave.call_count == 1
        assert os.path.exists(self.save_csv)
        os.remove(self.save_csv)

    @mock.patch("mslib.msui.mss_pyui.get_open_filename", return_value=os.path.join(sample_path, u"example.txt"))
    def test_plugin_txt_read(self, mockopen):
        pytest.skip("To be done")
        self.window.add_plugin_submenu("_TXT", "txt", plugin_type="Import")
        self.window.import_plugins['txt'] = load_from_txt
        assert self.window.listFlightTracks.count() == 1
        assert mockopen.call_count == 0
        self.window.last_save_directory = self.sample_path
        self.window.actionImportFlightTrack_TXT.trigger()
        assert mockopen.call_count == 1
        QtWidgets.QApplication.processEvents()
        assert self.window.listFlightTracks.count() == 2

    @mock.patch("mslib.msui.mss_pyui.get_save_filename", return_value=save_txt)
    def test_plugin_txt_write(self, mocksave):
        self.window.add_plugin_submenu("_TXT", "txt", plugin_type="Export")
        self.window.export_plugins['txt'] = save_to_txt
        self.window.last_save_directory = ROOT_DIR
        self.window.actionExportFlightTrack_TXT.trigger()
        assert mocksave.call_count == 1
        QtWidgets.QApplication.processEvents()
        assert self.window.listFlightTracks.count() == 1
        assert os.path.exists(self.save_txt)
        os.remove(self.save_txt)

    @mock.patch("mslib.msui.mss_pyui.get_open_filename",
                return_value=os.path.join(sample_path, u"flitestar.txt"))
    def test_plugin_flitestar(self, mockopen):
        pytest.skip("To be done")
        self.window.last_save_directory = self.sample_path
        self.window.add_plugin_submenu("_FliteStar", "fls", plugin_type="Import")
        self.window.import_plugins['fls'] = load_from_flitestar
        assert self.window.listFlightTracks.count() == 1
        self.window.actionImportFlightTrack_FliteStar.trigger()
        QtWidgets.QApplication.processEvents()
        assert self.window.listFlightTracks.count() == 2
        assert mockopen.call_count == 1

    @mock.patch("PyQt5.QtWidgets.QMessageBox")
    @mock.patch("mslib.msui.mss_pyui.config_loader",
                return_value={"Text": ["txt", "mslib.plugins.io.text", "save_to_txt"]})
    def test_add_plugins(self, mockopen, mockbox):
        assert len(self.window.menuImport_Flight_Track.actions()) == 1
        assert len(self.window.menuExport_Active_Flight_Track.actions()) == 1
        assert len(self.window._imported_plugins) == 0
        assert len(self.window._exported_plugins) == 0
        self.window.add_plugins()
        assert len(self.window._imported_plugins) == 1
        assert len(self.window._exported_plugins) == 1
        assert len(self.window.menuImport_Flight_Track.actions()) == 2
        assert len(self.window.menuExport_Active_Flight_Track.actions()) == 2
        assert mockbox.critical.call_count == 0

        with mock.patch("importlib.import_module", new=ExceptionMock(Exception()).raise_exc):
            self.window.add_plugins()
            assert mockbox.critical.call_count == 2
        with mock.patch("mslib.msui.mss_pyui.MSSMainWindow.add_import_filter",
                        new=ExceptionMock(Exception()).raise_exc):
            self.window.add_plugins()
            assert mockbox.critical.call_count == 4

        self.window.remove_plugins()
        assert len(self.window.menuImport_Flight_Track.actions()) == 1
        assert len(self.window.menuExport_Active_Flight_Track.actions()) == 1

    @mock.patch("PyQt5.QtWidgets.QMessageBox.critical")
    @mock.patch("PyQt5.QtWidgets.QMessageBox.warning", return_value=QtWidgets.QMessageBox.Yes)
    @mock.patch("PyQt5.QtWidgets.QMessageBox.information", return_value=QtWidgets.QMessageBox.Yes)
    @mock.patch("PyQt5.QtWidgets.QMessageBox.question", return_value=QtWidgets.QMessageBox.Yes)
    @mock.patch("mslib.msui.mss_pyui.get_save_filename", return_value=save_ftml)
    @mock.patch("mslib.msui.mss_pyui.get_open_filename", return_value=save_ftml)
    def test_flight_track_io(self, mockload, mocksave, mockq, mocki, mockw, mockbox):
        self.window.actionCloseSelectedFlightTrack.trigger()
        assert mocki.call_count == 1
        self.window.actionNewFlightTrack.trigger()
        self.window.listFlightTracks.setCurrentRow(0)
        assert self.window.listFlightTracks.count() == 2
        tmp_ft = self.window.active_flight_track
        self.window.active_flight_track = self.window.listFlightTracks.currentItem().flighttrack_model
        self.window.actionCloseSelectedFlightTrack.trigger()
        assert mocki.call_count == 2
        self.window.last_save_directory = self.sample_path
        self.window.actionSaveActiveFlightTrack.trigger()
        self.window.actionSaveActiveFlightTrack.trigger()
        self.window.active_flight_track = tmp_ft
        self.window.actionCloseSelectedFlightTrack.trigger()
        assert self.window.listFlightTracks.count() == 1
        self.window.actionOpenFlightTrack.trigger()
        assert self.window.listFlightTracks.count() == 2
        assert os.path.exists(self.save_ftml)
        os.remove(self.save_ftml)<|MERGE_RESOLUTION|>--- conflicted
+++ resolved
@@ -144,16 +144,10 @@
     def test_open_linearview(self, mockbox):
         assert self.window.listViews.count() == 0
         self.window.actionLinearView.trigger()
-<<<<<<< HEAD
-        QtWidgets.QApplication.processEvents()
-        assert mockbox.critical.call_count == 0
-        assert self.window.listViews.count() == 1
-=======
         self.window.listViews.itemActivated.emit(self.window.listViews.item(0))
         QtWidgets.QApplication.processEvents()
         assert self.window.listViews.count() == 1
         assert mockbox.critical.call_count == 0
->>>>>>> e2607fb8
 
     @mock.patch("PyQt5.QtWidgets.QMessageBox")
     def test_open_about(self, mockbox):
