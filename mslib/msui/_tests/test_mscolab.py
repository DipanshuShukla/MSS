# -*- coding: utf-8 -*-
"""

    mslib.msui._tests.test_mscolab
    ~~~~~~~~~~~~~~~~~~~~~~~~~~~~~~

    This module is used to test mscolab related gui.

    This file is part of mss.

    :copyright: Copyright 2019 Shivashis Padhi
    :copyright: Copyright 2019-2021 by the mss team, see AUTHORS.
    :license: APACHE-2.0, see LICENSE for details.

    Licensed under the Apache License, Version 2.0 (the "License");
    you may not use this file except in compliance with the License.
    You may obtain a copy of the License at

       http://www.apache.org/licenses/LICENSE-2.0

    Unless required by applicable law or agreed to in writing, software
    distributed under the License is distributed on an "AS IS" BASIS,
    WITHOUT WARRANTIES OR CONDITIONS OF ANY KIND, either express or implied.
    See the License for the specific language governing permissions and
    limitations under the License.
"""
import sys
import os
import fs
import fs.errors
import fs.opener.errors
import requests.exceptions
import mock
import pytest

from mslib.mscolab.conf import mscolab_settings
from mslib.mscolab.models import Permission, User
from mslib.msui.flighttrack import WaypointsTableModel
from PyQt5 import QtCore, QtTest, QtWidgets
<<<<<<< HEAD
from mslib._tests.utils import mscolab_start_server
import mslib.msui.mss_pyui as mss_pyui
from mslib.msui import mscolab
=======
from mslib._tests.utils import mscolab_start_server, ExceptionMock
>>>>>>> e2607fb8


PORTS = list(range(9481, 9530))


class Test_Mscolab_connect_window():
    def setup(self):
        self.process, self.url, self.app, _, self.cm, self.fm = mscolab_start_server(PORTS)
        QtTest.QTest.qWait(500)
        self.application = QtWidgets.QApplication(sys.argv)
        self.main_window = mss_pyui.MSSMainWindow(mscolab_data_dir=mscolab_settings.MSCOLAB_DATA_DIR)
        self.main_window.show()
        self.window = mscolab.MSColab_ConnectDialog(parent=self.main_window, mscolab=self.main_window.mscolab)
        self.window.urlCb.setEditText(self.url)
        self.main_window.mscolab.connect_window = self.window

    def teardown(self):
<<<<<<< HEAD
        self.window.hide()
        self.main_window.hide()
        QtWidgets.QApplication.processEvents()
=======
        if self.window.version_window:
            self.window.version_window.close()
        if self.window.conn:
            self.window.conn.disconnect()
        self.window.force_close_view_windows()
        self.window.close_external_windows()
>>>>>>> e2607fb8
        self.application.quit()
        QtWidgets.QApplication.processEvents()
        self.process.terminate()

    def test_url_combo(self):
        assert self.window.urlCb.count() >= 1

    def test_disconnect(self):
        self._connect_to_mscolab()
        QtTest.QTest.mouseClick(self.window.connectBtn, QtCore.Qt.LeftButton)
        assert self.window.mscolab_server_url is None

<<<<<<< HEAD
    def test_login(self):
=======
    @mock.patch("PyQt5.QtWidgets.QMessageBox")
    def test_login(self, mockbox):
>>>>>>> e2607fb8
        self._connect_to_mscolab()
        self._login()
        QtWidgets.QApplication.processEvents()
        # show logged in widgets
        assert self.main_window.usernameLabel.text() == 'a'
        assert self.main_window.connectBtn.isVisible() is False
        assert self.main_window.mscolab.connect_window is None
        # test project listing visibility
        assert self.main_window.listProjectsMSC.model().rowCount() == 3
        # test logout
        self.main_window.mscolab.logout_action.trigger()
        QtWidgets.QApplication.processEvents()
        assert self.main_window.listProjectsMSC.model().rowCount() == 0
        assert self.main_window.mscolab.conn is None

<<<<<<< HEAD
    def test_add_user(self):
=======
        for exc in [requests.exceptions.ConnectionError, requests.exceptions.InvalidSchema,
                    requests.exceptions.InvalidURL, requests.exceptions.SSLError, Exception("")]:
            with mock.patch("requests.get", new=ExceptionMock(exc).raise_exc):
                self.window.connect_handler()
        assert mockbox.critical.call_count == 5

    def test_disconnect(self):
>>>>>>> e2607fb8
        self._connect_to_mscolab()
        self._create_user("something", "something@something.org", "something")
        # assert self.window.stackedWidget.currentWidget() == self.window.newuserPage
        self._login("something@something.org", "something")
        assert self.main_window.usernameLabel.text() == 'something'
        assert self.main_window.mscolab.connect_window is None

    def _connect_to_mscolab(self):
        self.window.urlCb.setEditText(self.url)
        QtTest.QTest.mouseClick(self.window.connectBtn, QtCore.Qt.LeftButton)
        QtWidgets.QApplication.processEvents()
        QtTest.QTest.qWait(500)

    def _login(self, emailid="a", password="a"):
        self.window.loginEmailLe.setText(emailid)
        self.window.loginPasswordLe.setText(password)
        QtTest.QTest.mouseClick(self.window.loginBtn, QtCore.Qt.LeftButton)
        QtWidgets.QApplication.processEvents()
        QtTest.QTest.qWait(500)

    def _create_user(self, username, email, password):
        QtTest.QTest.mouseClick(self.window.addUserBtn, QtCore.Qt.LeftButton)
        QtWidgets.QApplication.processEvents()
        self.window.newUsernameLe.setText(str(username))
        QtWidgets.QApplication.processEvents()
        self.window.newEmailLe.setText(str(email))
        QtWidgets.QApplication.processEvents()
        self.window.newPasswordLe.setText(str(password))
        QtWidgets.QApplication.processEvents()
        self.window.newConfirmPasswordLe.setText(str(password))
        QtWidgets.QApplication.processEvents()
        okWidget = self.window.newUserBb.button(self.window.newUserBb.Ok)
        QtTest.QTest.mouseClick(okWidget, QtCore.Qt.LeftButton)
        QtWidgets.QApplication.processEvents()


@pytest.mark.skipif(os.name == "nt",
                    reason="multiprocessing needs currently start_method fork")
class Test_Mscolab(object):
    sample_path = os.path.join(os.path.dirname(__file__), "..", "..", "..", "docs", "samples", "flight-tracks")

    def setup(self):
        self.process, self.url, self.app, _, self.cm, self.fm = mscolab_start_server(PORTS)
        QtTest.QTest.qWait(500)
        self.application = QtWidgets.QApplication(sys.argv)
        self.window = mss_pyui.MSSMainWindow(mscolab_data_dir=mscolab_settings.MSCOLAB_DATA_DIR)
        self.window.show()

    def teardown(self):
        if self.window.mscolab.version_window:
            self.window.mscolab.version_window.close()
        if self.window.mscolab.conn:
            self.window.mscolab.conn.disconnect()
        self.application.quit()
        QtWidgets.QApplication.processEvents()
        self.process.terminate()

    def test_activate_project(self):
        self._connect_to_mscolab()
        self._login()
        # activate a project
        self._activate_project_at_index(0)
        assert self.window.mscolab.active_pid is not None

    @mock.patch("PyQt5.QtWidgets.QMessageBox")
    def test_view_open(self, mockbox):
        self._connect_to_mscolab()
        self._login()
<<<<<<< HEAD
=======
        # test without activating project
        QtTest.QTest.mouseClick(self.window.topview, QtCore.Qt.LeftButton)
        QtTest.QTest.mouseClick(self.window.sideview, QtCore.Qt.LeftButton)
        QtTest.QTest.mouseClick(self.window.tableview, QtCore.Qt.LeftButton)
        QtTest.QTest.mouseClick(self.window.linearview, QtCore.Qt.LeftButton)
        QtWidgets.QApplication.processEvents()
        assert len(self.window.active_windows) == 0
>>>>>>> e2607fb8
        # test after activating project
        self._activate_project_at_index(0)
        self.window.actionTableView.trigger()
        QtWidgets.QApplication.processEvents()
        assert len(self.window.get_active_views()) == 1
        self.window.actionTopView.trigger()
        QtWidgets.QApplication.processEvents()
        assert len(self.window.get_active_views()) == 2
        self.window.actionSideView.trigger()
        QtWidgets.QApplication.processEvents()
        assert len(self.window.get_active_views()) == 3
        self.window.actionLinearView.trigger()
        QtWidgets.QApplication.processEvents()
<<<<<<< HEAD
        assert len(self.window.get_active_views()) == 4
=======
        assert len(self.window.active_windows) == 3
        QtTest.QTest.mouseClick(self.window.linearview, QtCore.Qt.LeftButton)
        QtWidgets.QApplication.processEvents()
        assert len(self.window.active_windows) == 4
        QtTest.QTest.mouseClick(self.window.topview, QtCore.Qt.LeftButton)
        QtWidgets.QApplication.processEvents()
        assert len(self.window.active_windows) == 4

        project = self.window.active_pid
        uid = self.window.user["id"]
        topview = self.window.active_windows[1]
        tableview = self.window.active_windows[0]
        self.window.handle_update_permission(project, uid, "viewer")
        assert not tableview.btAddWayPointToFlightTrack.isEnabled()
        assert any(action.text() == "Ins WP" and not action.isEnabled() for action in topview.mpl.navbar.actions())
        self.window.handle_update_permission(project, uid, "creator")
        assert tableview.btAddWayPointToFlightTrack.isEnabled()
        assert any(action.text() == "Ins WP" and action.isEnabled() for action in topview.mpl.navbar.actions())
>>>>>>> e2607fb8

    @mock.patch("PyQt5.QtWidgets.QFileDialog.getSaveFileName",
                return_value=(fs.path.join(mscolab_settings.MSCOLAB_DATA_DIR, 'test_export.ftml'), None))
    def test_handle_export(self, mockbox):
        self._connect_to_mscolab()
        self._login()
        self._activate_project_at_index(0)
        self.window.actionExportFlightTrackFTML.trigger()
        QtWidgets.QApplication.processEvents()
        exported_waypoints = WaypointsTableModel(filename=fs.path.join(self.window.mscolab.data_dir, 'test_export.ftml'))
        wp_count = len(self.window.mscolab.waypoints_model.waypoints)
        assert wp_count == 2
        for i in range(wp_count):
            assert exported_waypoints.waypoint_data(i).lat == self.window.mscolab.waypoints_model.waypoint_data(i).lat

    @pytest.mark.parametrize("ext", [".ftml", ".txt"])
    @mock.patch("PyQt5.QtWidgets.QMessageBox")
<<<<<<< HEAD
    def test_import_file(self, mockExport, mockImport, mockMessage):
        self._connect_to_mscolab()
        self._login()
        self._activate_project_at_index(0)
        exported_wp = WaypointsTableModel(waypoints=self.window.mscolab.waypoints_model.waypoints)
        self.window.actionExportFlightTrackFTML.trigger()
        QtWidgets.QApplication.processEvents()
        self.window.mscolab.waypoints_model.invert_direction()
        QtWidgets.QApplication.processEvents()
        QtTest.QTest.qWait(100)
        assert exported_wp.waypoint_data(0).lat != self.window.mscolab.waypoints_model.waypoint_data(0).lat
        self.window.actionImportFlightTrackFTML.trigger()
        QtWidgets.QApplication.processEvents()
        QtTest.QTest.qWait(100)
        assert len(self.window.mscolab.waypoints_model.waypoints) == 2
        imported_wp = self.window.mscolab.waypoints_model
        wp_count = len(imported_wp.waypoints)
        assert wp_count == 2
        for i in range(wp_count):
            assert exported_wp.waypoint_data(i).lat == imported_wp.waypoint_data(i).lat
=======
    def test_import_file(self, mockbox, ext):
        with mock.patch("mslib.msui.mscolab.config_loader",
                        return_value={"Text": ["txt", "mslib.plugins.io.text", "save_to_txt"]}):
            self.window.export_plugins = self.window.add_plugins()
        with mock.patch("mslib.msui.mscolab.config_loader",
                        return_value={"Text": ["txt", "mslib.plugins.io.text", "load_from_txt"]}):
            self.window.import_plugins = self.window.add_plugins()
        with mock.patch("PyQt5.QtWidgets.QFileDialog.getSaveFileName", return_value=(fs.path.join(
                mscolab_settings.MSCOLAB_DATA_DIR, f'test_import{ext}'), None)):
            with mock.patch("PyQt5.QtWidgets.QFileDialog.getOpenFileName", return_value=(fs.path.join(
                    mscolab_settings.MSCOLAB_DATA_DIR, f'test_import{ext}'), None)):
                self._connect_to_mscolab()
                self._login()
                self._activate_project_at_index(0)
                exported_wp = WaypointsTableModel(waypoints=self.window.waypoints_model.waypoints)
                QtTest.QTest.mouseClick(self.window.exportBtn, QtCore.Qt.LeftButton)
                QtWidgets.QApplication.processEvents()
                self.window.waypoints_model.invert_direction()
                QtWidgets.QApplication.processEvents()
                QtTest.QTest.qWait(100)
                assert exported_wp.waypoint_data(0).lat != self.window.waypoints_model.waypoint_data(0).lat
                QtTest.QTest.mouseClick(self.window.importBtn, QtCore.Qt.LeftButton)
                QtWidgets.QApplication.processEvents()
                QtTest.QTest.qWait(100)
                assert len(self.window.waypoints_model.waypoints) == 2
                imported_wp = self.window.waypoints_model
                wp_count = len(imported_wp.waypoints)
                assert wp_count == 2
                for i in range(wp_count):
                    assert exported_wp.waypoint_data(i).lat == imported_wp.waypoint_data(i).lat
>>>>>>> e2607fb8

    def test_work_locally_toggle(self):
        self._connect_to_mscolab()
        self._login()
        self._activate_project_at_index(0)
        self.window.workLocallyCheckbox.setChecked(True)
        QtWidgets.QApplication.processEvents()
        QtTest.QTest.qWait(100)
        self.window.mscolab.waypoints_model.invert_direction()
        QtWidgets.QApplication.processEvents()
        QtTest.QTest.qWait(100)
        wpdata_local = self.window.mscolab.waypoints_model.waypoint_data(0)
        self.window.workLocallyCheckbox.setChecked(False)
        QtWidgets.QApplication.processEvents()
        QtTest.QTest.qWait(100)
        wpdata_server = self.window.mscolab.waypoints_model.waypoint_data(0)
        assert wpdata_local.lat != wpdata_server.lat

    @mock.patch("mslib.msui.mscolab.QtWidgets.QErrorMessage.showMessage")
    @mock.patch("mslib.msui.mscolab.get_open_filename", return_value=os.path.join(sample_path, u"example.ftml"))
    def test_browse_add_project(self, mockopen, mockmessage):
        self._connect_to_mscolab()
        self._create_user("something", "something@something.org", "something")
        self._login("something@something.org", "something")
        assert self.window.listProjectsMSC.model().rowCount() == 0
        self.window.actionAddProject.trigger()
        QtWidgets.QApplication.processEvents()
        self.window.mscolab.add_proj_dialog.path.setText(str("example"))
        QtWidgets.QApplication.processEvents()
        self.window.mscolab.add_proj_dialog.description.setText(str("example"))
        QtWidgets.QApplication.processEvents()
        QtTest.QTest.mouseClick(self.window.mscolab.add_proj_dialog.browse, QtCore.Qt.LeftButton)
        QtWidgets.QApplication.processEvents()
        okWidget = self.window.mscolab.add_proj_dialog.buttonBox.button(self.window.mscolab.add_proj_dialog.buttonBox.Ok)
        QtTest.QTest.mouseClick(okWidget, QtCore.Qt.LeftButton)
        QtWidgets.QApplication.processEvents()
        assert self.window.listProjectsMSC.model().rowCount() == 1

    @mock.patch("PyQt5.QtWidgets.QErrorMessage")
    def test_add_project(self, mockbox):
        self._connect_to_mscolab()
        self._create_user("something", "something@something.org", "something")
        self._login("something@something.org", "something")
        assert self.window.usernameLabel.text() == 'something'
        assert self.window.connectBtn.isVisible() is False
        self._create_project("Alpha", "Description Alpha")
<<<<<<< HEAD
        assert self.window.listProjectsMSC.model().rowCount() == 1
=======
        assert mockbox.return_value.showMessage.call_count == 2
        with mock.patch("PyQt5.QtWidgets.QLineEdit.text", return_value=None):
            self._create_project("Alpha2", "Description Alpha")
        with mock.patch("PyQt5.QtWidgets.QTextEdit.toPlainText", return_value=None):
            self._create_project("Alpha3", "Description Alpha")
        self._create_project("/", "Description Alpha")
        assert mockbox.return_value.showMessage.call_count == 5
        assert self.window.listProjects.model().rowCount() == 1
        self._create_project("reproduce-test", "Description Test")
        assert self.window.listProjects.model().rowCount() == 2
        self._activate_project_at_index(0)
        assert self.window.active_project_name == "Alpha"
        self._activate_project_at_index(1)
        assert self.window.active_project_name == "reproduce-test"

    @mock.patch("mslib.msui.mscolab.MSCOLAB_AuthenticationDialog.exec_", return_value=QtWidgets.QDialog.Accepted)
    @mock.patch("PyQt5.QtWidgets.QErrorMessage")
    def test_failed_authorize(self, mockbox, mockauth):
        class response:
            def __init__(self, code, text):
                self.status_code = code
                self.text = text

        self._connect_to_mscolab()
        with mock.patch("requests.Session.post", new=ExceptionMock(requests.exceptions.ConnectionError).raise_exc):
            self._login()
        with mock.patch("requests.Session.post", return_value=response(201, "False")):
            self._login()
        with mock.patch("requests.Session.post", return_value=response(401, "False")):
            self._login()

        # No return after self.error_dialog.showMessage('Oh no, server authentication were incorrect.')
        # causes 4 instead of 3 messages, I am not sure if this is on purpose.
        assert mockbox.return_value.showMessage.call_count == 4

    def test_add_user(self):
        self._connect_to_mscolab()
        self._create_user("something", "something@something.org", "something")
        self._login("something@something.org", "something")
        # screen shows logout button
        assert self.window.label.text() == 'Welcome, something'
        assert self.window.loginWidget.isVisible() is False

    def test_close_help_dialog(self):
        QtTest.QTest.mouseClick(self.window.helpBtn, QtCore.Qt.LeftButton)
        QtWidgets.QApplication.processEvents()
        self.window.close()
        assert self.window.help_dialog is None

    def test_open_help_dialog(self):
        QtTest.QTest.mouseClick(self.window.helpBtn, QtCore.Qt.LeftButton)
        QtWidgets.QApplication.processEvents()
        assert self.window.help_dialog is not None
        self.window.close()
>>>>>>> e2607fb8

    @mock.patch("mslib.msui.mscolab.QtWidgets.QInputDialog.getText", return_value=("flight7", True))
    def test_handle_delete_project(self, mocktext):
        # pytest.skip('needs a review for the delete button pressed. Seems to delete a None project')
        self._connect_to_mscolab()
        self._create_user("berta", "berta@something.org", "something")
        self._login("berta@something.org", "something")
        assert self.window.usernameLabel.text() == 'berta'
        assert self.window.connectBtn.isVisible() is False
        assert self.window.listProjectsMSC.model().rowCount() == 0
        self._create_project("flight7", "Description flight7")
        assert self.window.mscolab.active_pid is None
        self._activate_project_at_index(0)
        p_id = self.window.mscolab.get_recent_pid()
        assert p_id is not None
        assert self.window.listProjectsMSC.model().rowCount() == 1
        self.window.actionDeleteProject.trigger()
        QtWidgets.QApplication.processEvents()
        p_id = self.window.mscolab.get_recent_pid()
        assert p_id is None

    def test_get_recent_pid(self):
        self._connect_to_mscolab()
        self._create_user("anton", "anton@something.org", "something")
        self._login("anton@something.org", "something")
        assert self.window.usernameLabel.text() == 'anton'
        assert self.window.connectBtn.isVisible() is False
        assert self.window.listProjectsMSC.model().rowCount() == 0
        self._create_project("flight2", "Description flight2")
        current_pid = self.window.mscolab.get_recent_pid()
        self._create_project("flight3", "Description flight3")
        self._create_project("flight4", "Description flight4")
        # ToDo fix number after cleanup initial data
        assert self.window.mscolab.get_recent_pid() == current_pid + 2

    def test_get_recent_project(self):
        self._connect_to_mscolab()
        self._create_user("berta", "berta@something.org", "something")
        self._login("berta@something.org", "something")
        assert self.window.usernameLabel.text() == 'berta'
        assert self.window.connectBtn.isVisible() is False
        assert self.window.listProjectsMSC.model().rowCount() == 0
        self._create_project("flight1234", "Description flight1234")
        self._activate_project_at_index(0)
        project = self.window.mscolab.get_recent_project()
        assert project["path"] == "flight1234"
        assert project["access_level"] == "creator"

    def test_delete_project_from_list(self):
        self._connect_to_mscolab()
        self._create_user("other", "other@something.org", "something")
        self._login("other@something.org", "something")
        assert self.window.usernameLabel.text() == 'other'
        assert self.window.connectBtn.isVisible() is False
        assert self.window.listProjectsMSC.model().rowCount() == 0
        self._create_project("flight3", "Description flight3")
        self._activate_project_at_index(0)
        p_id = self.window.mscolab.get_recent_pid()
        self.window.mscolab.delete_project_from_list(p_id)
        assert self.window.mscolab.active_pid is None

    @mock.patch("PyQt5.QtWidgets.QMessageBox.question", return_value=QtWidgets.QMessageBox.Yes)
    def test_user_delete(self, mockmessage):
        pytest.skip("To be done")
        self._connect_to_mscolab()
        self._create_user("something", "something@something.org", "something")
        self._login("something@something.org", "something")
        u_id = self.window.user['id']
        QtTest.QTest.mouseClick(self.window.deleteAccountButton, QtCore.Qt.LeftButton)
        QtWidgets.QApplication.processEvents()
        assert len(self.window.listProjects) == 0
        assert self.window.loggedInWidget.isVisible() is False
        with self.app.app_context():
            assert User.query.filter_by(emailid='something').count() == 0
            assert Permission.query.filter_by(u_id=u_id).count() == 0

    def test_open_help_dialog(self):
        pytest.skip("To be done")
        QtTest.QTest.mouseClick(self.window.helpBtn, QtCore.Qt.LeftButton)
        QtWidgets.QApplication.processEvents()
        assert self.window.help_dialog is not None
        self.window.close()

    def test_close_help_dialog(self):
        pytest.skip("To be done")
        QtTest.QTest.mouseClick(self.window.helpBtn, QtCore.Qt.LeftButton)
        QtWidgets.QApplication.processEvents()
        self.window.close()
        assert self.window.help_dialog is None

    @mock.patch("PyQt5.QtWidgets.QMessageBox")
    @mock.patch("sys.exit")
    def test_create_dir_exceptions(self, mockexit, mockbox):
        with mock.patch("fs.open_fs", new=ExceptionMock(fs.errors.CreateFailed).raise_exc):
            self.window.data_dir = "://"
            self.window.create_dir()
            assert mockbox.critical.call_count == 1
            assert mockexit.call_count == 1

        with mock.patch("fs.open_fs", new=ExceptionMock(fs.opener.errors.UnsupportedProtocol).raise_exc):
            self.window.data_dir = "://"
            self.window.create_dir()
            assert mockbox.critical.call_count == 2
            assert mockexit.call_count == 2

    def _connect_to_mscolab(self):
        self.window.mscolab.open_connect_window()
        self.connect_window = self.window.mscolab.connect_window
        self.connect_window.urlCb.setEditText(self.url)
        QtTest.QTest.mouseClick(self.connect_window.connectBtn, QtCore.Qt.LeftButton)
        QtWidgets.QApplication.processEvents()
        QtTest.QTest.qWait(500)

    def _login(self, emailid="a", password="a"):
        self.connect_window.loginEmailLe.setText(emailid)
        self.connect_window.loginPasswordLe.setText(password)
        QtTest.QTest.mouseClick(self.connect_window.loginBtn, QtCore.Qt.LeftButton)
        QtWidgets.QApplication.processEvents()
        QtTest.QTest.qWait(500)

    def _create_user(self, username, email, password):
        QtTest.QTest.mouseClick(self.connect_window.addUserBtn, QtCore.Qt.LeftButton)
        QtWidgets.QApplication.processEvents()
        self.connect_window.newUsernameLe.setText(str(username))
        QtWidgets.QApplication.processEvents()
        self.connect_window.newEmailLe.setText(str(email))
        QtWidgets.QApplication.processEvents()
        self.connect_window.newPasswordLe.setText(str(password))
        QtWidgets.QApplication.processEvents()
        self.connect_window.newConfirmPasswordLe.setText(str(password))
        QtWidgets.QApplication.processEvents()
        okWidget = self.connect_window.newUserBb.button(self.connect_window.newUserBb.Ok)
        QtTest.QTest.mouseClick(okWidget, QtCore.Qt.LeftButton)
        QtWidgets.QApplication.processEvents()

    @mock.patch("mslib.msui.mscolab.QtWidgets.QErrorMessage.showMessage")
    def _create_project(self, path, description, mockbox):
        self.window.actionAddProject.trigger()
        QtWidgets.QApplication.processEvents()
        self.window.mscolab.add_proj_dialog.path.setText(str(path))
        QtWidgets.QApplication.processEvents()
        self.window.mscolab.add_proj_dialog.description.setText(str(description))
        QtWidgets.QApplication.processEvents()
        okWidget = self.window.mscolab.add_proj_dialog.buttonBox.button(self.window.mscolab.add_proj_dialog.buttonBox.Ok)
        QtTest.QTest.mouseClick(okWidget, QtCore.Qt.LeftButton)
        QtWidgets.QApplication.processEvents()

    def _activate_project_at_index(self, index):
        item = self.window.listProjectsMSC.item(index)
        point = self.window.listProjectsMSC.visualItemRect(item).center()
        QtTest.QTest.mouseClick(self.window.listProjectsMSC.viewport(), QtCore.Qt.LeftButton, pos=point)
        QtWidgets.QApplication.processEvents()
        QtTest.QTest.mouseDClick(self.window.listProjectsMSC.viewport(), QtCore.Qt.LeftButton, pos=point)
        QtWidgets.QApplication.processEvents()<|MERGE_RESOLUTION|>--- conflicted
+++ resolved
@@ -37,13 +37,9 @@
 from mslib.mscolab.models import Permission, User
 from mslib.msui.flighttrack import WaypointsTableModel
 from PyQt5 import QtCore, QtTest, QtWidgets
-<<<<<<< HEAD
 from mslib._tests.utils import mscolab_start_server
 import mslib.msui.mss_pyui as mss_pyui
 from mslib.msui import mscolab
-=======
-from mslib._tests.utils import mscolab_start_server, ExceptionMock
->>>>>>> e2607fb8
 
 
 PORTS = list(range(9481, 9530))
@@ -61,18 +57,9 @@
         self.main_window.mscolab.connect_window = self.window
 
     def teardown(self):
-<<<<<<< HEAD
         self.window.hide()
         self.main_window.hide()
         QtWidgets.QApplication.processEvents()
-=======
-        if self.window.version_window:
-            self.window.version_window.close()
-        if self.window.conn:
-            self.window.conn.disconnect()
-        self.window.force_close_view_windows()
-        self.window.close_external_windows()
->>>>>>> e2607fb8
         self.application.quit()
         QtWidgets.QApplication.processEvents()
         self.process.terminate()
@@ -85,12 +72,7 @@
         QtTest.QTest.mouseClick(self.window.connectBtn, QtCore.Qt.LeftButton)
         assert self.window.mscolab_server_url is None
 
-<<<<<<< HEAD
     def test_login(self):
-=======
-    @mock.patch("PyQt5.QtWidgets.QMessageBox")
-    def test_login(self, mockbox):
->>>>>>> e2607fb8
         self._connect_to_mscolab()
         self._login()
         QtWidgets.QApplication.processEvents()
@@ -106,17 +88,7 @@
         assert self.main_window.listProjectsMSC.model().rowCount() == 0
         assert self.main_window.mscolab.conn is None
 
-<<<<<<< HEAD
     def test_add_user(self):
-=======
-        for exc in [requests.exceptions.ConnectionError, requests.exceptions.InvalidSchema,
-                    requests.exceptions.InvalidURL, requests.exceptions.SSLError, Exception("")]:
-            with mock.patch("requests.get", new=ExceptionMock(exc).raise_exc):
-                self.window.connect_handler()
-        assert mockbox.critical.call_count == 5
-
-    def test_disconnect(self):
->>>>>>> e2607fb8
         self._connect_to_mscolab()
         self._create_user("something", "something@something.org", "something")
         # assert self.window.stackedWidget.currentWidget() == self.window.newuserPage
@@ -185,16 +157,6 @@
     def test_view_open(self, mockbox):
         self._connect_to_mscolab()
         self._login()
-<<<<<<< HEAD
-=======
-        # test without activating project
-        QtTest.QTest.mouseClick(self.window.topview, QtCore.Qt.LeftButton)
-        QtTest.QTest.mouseClick(self.window.sideview, QtCore.Qt.LeftButton)
-        QtTest.QTest.mouseClick(self.window.tableview, QtCore.Qt.LeftButton)
-        QtTest.QTest.mouseClick(self.window.linearview, QtCore.Qt.LeftButton)
-        QtWidgets.QApplication.processEvents()
-        assert len(self.window.active_windows) == 0
->>>>>>> e2607fb8
         # test after activating project
         self._activate_project_at_index(0)
         self.window.actionTableView.trigger()
@@ -208,28 +170,7 @@
         assert len(self.window.get_active_views()) == 3
         self.window.actionLinearView.trigger()
         QtWidgets.QApplication.processEvents()
-<<<<<<< HEAD
         assert len(self.window.get_active_views()) == 4
-=======
-        assert len(self.window.active_windows) == 3
-        QtTest.QTest.mouseClick(self.window.linearview, QtCore.Qt.LeftButton)
-        QtWidgets.QApplication.processEvents()
-        assert len(self.window.active_windows) == 4
-        QtTest.QTest.mouseClick(self.window.topview, QtCore.Qt.LeftButton)
-        QtWidgets.QApplication.processEvents()
-        assert len(self.window.active_windows) == 4
-
-        project = self.window.active_pid
-        uid = self.window.user["id"]
-        topview = self.window.active_windows[1]
-        tableview = self.window.active_windows[0]
-        self.window.handle_update_permission(project, uid, "viewer")
-        assert not tableview.btAddWayPointToFlightTrack.isEnabled()
-        assert any(action.text() == "Ins WP" and not action.isEnabled() for action in topview.mpl.navbar.actions())
-        self.window.handle_update_permission(project, uid, "creator")
-        assert tableview.btAddWayPointToFlightTrack.isEnabled()
-        assert any(action.text() == "Ins WP" and action.isEnabled() for action in topview.mpl.navbar.actions())
->>>>>>> e2607fb8
 
     @mock.patch("PyQt5.QtWidgets.QFileDialog.getSaveFileName",
                 return_value=(fs.path.join(mscolab_settings.MSCOLAB_DATA_DIR, 'test_export.ftml'), None))
@@ -247,7 +188,6 @@
 
     @pytest.mark.parametrize("ext", [".ftml", ".txt"])
     @mock.patch("PyQt5.QtWidgets.QMessageBox")
-<<<<<<< HEAD
     def test_import_file(self, mockExport, mockImport, mockMessage):
         self._connect_to_mscolab()
         self._login()
@@ -268,38 +208,6 @@
         assert wp_count == 2
         for i in range(wp_count):
             assert exported_wp.waypoint_data(i).lat == imported_wp.waypoint_data(i).lat
-=======
-    def test_import_file(self, mockbox, ext):
-        with mock.patch("mslib.msui.mscolab.config_loader",
-                        return_value={"Text": ["txt", "mslib.plugins.io.text", "save_to_txt"]}):
-            self.window.export_plugins = self.window.add_plugins()
-        with mock.patch("mslib.msui.mscolab.config_loader",
-                        return_value={"Text": ["txt", "mslib.plugins.io.text", "load_from_txt"]}):
-            self.window.import_plugins = self.window.add_plugins()
-        with mock.patch("PyQt5.QtWidgets.QFileDialog.getSaveFileName", return_value=(fs.path.join(
-                mscolab_settings.MSCOLAB_DATA_DIR, f'test_import{ext}'), None)):
-            with mock.patch("PyQt5.QtWidgets.QFileDialog.getOpenFileName", return_value=(fs.path.join(
-                    mscolab_settings.MSCOLAB_DATA_DIR, f'test_import{ext}'), None)):
-                self._connect_to_mscolab()
-                self._login()
-                self._activate_project_at_index(0)
-                exported_wp = WaypointsTableModel(waypoints=self.window.waypoints_model.waypoints)
-                QtTest.QTest.mouseClick(self.window.exportBtn, QtCore.Qt.LeftButton)
-                QtWidgets.QApplication.processEvents()
-                self.window.waypoints_model.invert_direction()
-                QtWidgets.QApplication.processEvents()
-                QtTest.QTest.qWait(100)
-                assert exported_wp.waypoint_data(0).lat != self.window.waypoints_model.waypoint_data(0).lat
-                QtTest.QTest.mouseClick(self.window.importBtn, QtCore.Qt.LeftButton)
-                QtWidgets.QApplication.processEvents()
-                QtTest.QTest.qWait(100)
-                assert len(self.window.waypoints_model.waypoints) == 2
-                imported_wp = self.window.waypoints_model
-                wp_count = len(imported_wp.waypoints)
-                assert wp_count == 2
-                for i in range(wp_count):
-                    assert exported_wp.waypoint_data(i).lat == imported_wp.waypoint_data(i).lat
->>>>>>> e2607fb8
 
     def test_work_locally_toggle(self):
         self._connect_to_mscolab()
@@ -346,64 +254,7 @@
         assert self.window.usernameLabel.text() == 'something'
         assert self.window.connectBtn.isVisible() is False
         self._create_project("Alpha", "Description Alpha")
-<<<<<<< HEAD
         assert self.window.listProjectsMSC.model().rowCount() == 1
-=======
-        assert mockbox.return_value.showMessage.call_count == 2
-        with mock.patch("PyQt5.QtWidgets.QLineEdit.text", return_value=None):
-            self._create_project("Alpha2", "Description Alpha")
-        with mock.patch("PyQt5.QtWidgets.QTextEdit.toPlainText", return_value=None):
-            self._create_project("Alpha3", "Description Alpha")
-        self._create_project("/", "Description Alpha")
-        assert mockbox.return_value.showMessage.call_count == 5
-        assert self.window.listProjects.model().rowCount() == 1
-        self._create_project("reproduce-test", "Description Test")
-        assert self.window.listProjects.model().rowCount() == 2
-        self._activate_project_at_index(0)
-        assert self.window.active_project_name == "Alpha"
-        self._activate_project_at_index(1)
-        assert self.window.active_project_name == "reproduce-test"
-
-    @mock.patch("mslib.msui.mscolab.MSCOLAB_AuthenticationDialog.exec_", return_value=QtWidgets.QDialog.Accepted)
-    @mock.patch("PyQt5.QtWidgets.QErrorMessage")
-    def test_failed_authorize(self, mockbox, mockauth):
-        class response:
-            def __init__(self, code, text):
-                self.status_code = code
-                self.text = text
-
-        self._connect_to_mscolab()
-        with mock.patch("requests.Session.post", new=ExceptionMock(requests.exceptions.ConnectionError).raise_exc):
-            self._login()
-        with mock.patch("requests.Session.post", return_value=response(201, "False")):
-            self._login()
-        with mock.patch("requests.Session.post", return_value=response(401, "False")):
-            self._login()
-
-        # No return after self.error_dialog.showMessage('Oh no, server authentication were incorrect.')
-        # causes 4 instead of 3 messages, I am not sure if this is on purpose.
-        assert mockbox.return_value.showMessage.call_count == 4
-
-    def test_add_user(self):
-        self._connect_to_mscolab()
-        self._create_user("something", "something@something.org", "something")
-        self._login("something@something.org", "something")
-        # screen shows logout button
-        assert self.window.label.text() == 'Welcome, something'
-        assert self.window.loginWidget.isVisible() is False
-
-    def test_close_help_dialog(self):
-        QtTest.QTest.mouseClick(self.window.helpBtn, QtCore.Qt.LeftButton)
-        QtWidgets.QApplication.processEvents()
-        self.window.close()
-        assert self.window.help_dialog is None
-
-    def test_open_help_dialog(self):
-        QtTest.QTest.mouseClick(self.window.helpBtn, QtCore.Qt.LeftButton)
-        QtWidgets.QApplication.processEvents()
-        assert self.window.help_dialog is not None
-        self.window.close()
->>>>>>> e2607fb8
 
     @mock.patch("mslib.msui.mscolab.QtWidgets.QInputDialog.getText", return_value=("flight7", True))
     def test_handle_delete_project(self, mocktext):
