# -*- coding: utf-8 -*-
"""

    mslib.mscolab._tests.test_seed
    ~~~~~~~~~~~~~~~~~~~~~~~~~~~~~~~~~

    tests for conf functionalities

    This file is part of mss.

    :copyright: Copyright 2019 Shivashis Padhi
    :copyright: Copyright 2019-2021 by the mss team, see AUTHORS.
    :license: APACHE-2.0, see LICENSE for details.

    Licensed under the Apache License, Version 2.0 (the "License");
    you may not use this file except in compliance with the License.
    You may obtain a copy of the License at

       http://www.apache.org/licenses/LICENSE-2.0

    Unless required by applicable law or agreed to in writing, software
    distributed under the License is distributed on an "AS IS" BASIS,
    WITHOUT WARRANTIES OR CONDITIONS OF ANY KIND, either express or implied.
    See the License for the specific language governing permissions and
    limitations under the License.
"""
from flask_testing import TestCase

<<<<<<< HEAD
import sys
from PyQt5 import QtTest, QtWidgets
from mslib.mscolab.models import User
from mslib.mscolab.conf import mscolab_settings
from mslib._tests.utils import (mscolab_register_and_login,
                                mscolab_create_project, mscolab_delete_all_projects,
                                mscolab_delete_user, mscolab_start_server)
from mslib.mscolab.seed import add_all_users_default_project, add_user, delete_user
import mslib.msui.mss_pyui as mss_pyui


PORTS = list(range(19571, 19590))


class Test_Seed():
    def setup(self):
        mscolab_settings.enable_basic_http_authentication = False
        self.process, self.url, self.app, _, self.cm, self.fm = mscolab_start_server(PORTS, mscolab_settings)
        QtTest.QTest.qWait(100)
        self.application = QtWidgets.QApplication(sys.argv)
        self.window = mss_pyui.MSSMainWindow(mscolab_data_dir=mscolab_settings.MSCOLAB_DATA_DIR)
        with self.app.app_context():
            response = mscolab_register_and_login(self.app, self.url, 'UV0@uv0', 'UV0', 'uv0')
            assert response.status == '200 OK'
            data, response = mscolab_create_project(self.app, self.url, response,
                                                    path='XYZ', description='Template')
            assert response.status == '200 OK'
            data = response.get_data(as_text=True)
            assert data == 'True'
            mscolab_register_and_login(self.app, self.url, 'UV1@uv1', 'UV1', 'UV1')

    def teardown(self):
        with self.app.app_context():
            mscolab_delete_user(self.app, self.url, 'UV0@uv0', 'UV0')
            mscolab_delete_user(self.app, self.url, 'UV1@uv1', 'UV1')
            mscolab_delete_all_projects(self.app, self.url, 'UV0@uv0', 'uv0', 'UV0')
            mscolab_delete_all_projects(self.app, self.url, 'UV1@uv1', 'uv1', 'UV1')
            user = User.query.filter_by(emailid="UV2@v2").first()
            if user is not None:
                delete_user('UV2@uv2')
        if self.window.mscolab.version_window:
            self.window.mscolab.version_window.close()
        if self.window.mscolab.conn:
            self.window.mscolab.conn.disconnect()
        self.application.quit()
        QtWidgets.QApplication.processEvents()
        self.process.terminate()
=======
from mslib.mscolab.conf import mscolab_settings
from mslib.mscolab.models import db, User, Project
from mslib.mscolab.mscolab import handle_db_reset
from mslib.mscolab.server import APP
from mslib.mscolab.file_manager import FileManager
from mslib.mscolab.seed import (add_user, get_user, add_project, add_user_to_project,
                                delete_user, delete_project, add_all_users_default_project)


class Test_Seed(TestCase):
    render_templates = False

    def create_app(self):
        app = APP
        app.config['SQLALCHEMY_DATABASE_URI'] = mscolab_settings.SQLALCHEMY_DB_URI
        app.config['MSCOLAB_DATA_DIR'] = mscolab_settings.MSCOLAB_DATA_DIR
        app.config['UPLOAD_FOLDER'] = mscolab_settings.UPLOAD_FOLDER
        app.config['SQLALCHEMY_TRACK_MODIFICATIONS'] = False
        app.config["TESTING"] = True
        app.config['LIVESERVER_TIMEOUT'] = 10
        app.config['LIVESERVER_PORT'] = 0
        return app

    def setUp(self):
        handle_db_reset()
        db.init_app(self.app)
        self.fm = FileManager(self.app.config["MSCOLAB_DATA_DIR"])
        self.room_name = "XYZ"
        self.description = "Template"
        self.userdata_0 = 'UV0@uv0', 'UV0', 'uv0'
        self.userdata_1 = "UV1@uv1", "UV1", "UV1"
        self.userdata_2 = "UV2@v2", "V2", "v2"

        assert add_user(self.userdata_0[0], self.userdata_0[1], self.userdata_0[2])
        assert add_project(self.room_name, self.description)
        assert add_user_to_project(path=self.room_name, emailid=self.userdata_0[0])
        self.user = User(self.userdata_0[0], self.userdata_0[1], self.userdata_0[2])

    def tearDown(self):
        pass

    def test_add_project(self):
        with self.app.test_client():
            assert add_project("a1", "description")
            project = Project.query.filter_by(path="a1").first()
            assert project.id > 0

    def test_delete_project(self):
        with self.app.test_client():
            assert add_project("todelete", "description")
            project = Project.query.filter_by(path="todelete").first()
            assert project.id > 0
            assert delete_project("todelete")
            project = Project.query.filter_by(path="todelete").first()
            assert project is None
>>>>>>> da77f881

    def test_add_all_users_default_project_viewer(self):
        with self.app.test_client():
            assert add_user(self.userdata_1[0], self.userdata_1[1], self.userdata_1[2])
            # viewer
            add_all_users_default_project(path='XYZ', description="Project to keep all users", access_level='viewer')
            expected_result = [{'access_level': 'viewer', 'description': 'Template', 'p_id': 7, 'path': 'XYZ'}]
            user = User.query.filter_by(emailid=self.userdata_1[0]).first()
            assert user is not None
            result = self.fm.list_projects(user)
            # we don't care here for p_id
            expected_result[0]['p_id'] = result[0]['p_id']
            assert result == expected_result

    def test_add_all_users_default_project_collaborator(self):
        with self.app.test_client():
            # collaborator
            assert add_user(self.userdata_1[0], self.userdata_1[1], self.userdata_1[2])
            add_all_users_default_project(path='XYZ', description="Project to keep all users",
                                          access_level='collaborator')
            expected_result = [{'access_level': 'collaborator', 'description': 'Template', 'p_id': 7, 'path': 'XYZ'}]
            user = User.query.filter_by(emailid=self.userdata_1[0]).first()
            assert user is not None
            result = self.fm.list_projects(user)
            # we don't care here for p_id
            expected_result[0]['p_id'] = result[0]['p_id']
            assert result == expected_result

    def test_add_all_users_default_project_creator(self):
        with self.app.test_client():
            assert add_user(self.userdata_1[0], self.userdata_1[1], self.userdata_1[2])
            # creator
            add_all_users_default_project(path='XYZ', description="Project to keep all users",
                                          access_level='creator')
            expected_result = [{'access_level': 'creator', 'description': 'Template', 'p_id': 7, 'path': 'XYZ'}]
            user = User.query.filter_by(emailid=self.userdata_1[0]).first()
            result = self.fm.list_projects(user)
            # we don't care here for p_id
            expected_result[0]['p_id'] = result[0]['p_id']
            assert result == expected_result

    def test_add_all_users_default_project_creator_unknown_project(self):
        with self.app.test_client():
            assert add_user(self.userdata_1[0], self.userdata_1[1], self.userdata_1[2])
            # creator added to new project
            add_all_users_default_project(path='UVXYZ', description="Project to keep all users",
                                          access_level='creator')
            expected_result = [{'access_level': 'creator', 'description': 'Project to keep all users',
                                'p_id': 7, 'path': 'UVXYZ'}]
            user = User.query.filter_by(emailid=self.userdata_1[0]).first()
            result = self.fm.list_projects(user)
            # we don't care here for p_id
            expected_result[0]['p_id'] = result[0]['p_id']
            assert result == expected_result

    def test_add_user(self):
        with self.app.test_client():
            assert add_user(self.userdata_2[0], self.userdata_2[1], self.userdata_2[2])
            assert add_user(self.userdata_2[0], self.userdata_2[1], self.userdata_2[2]) is False

    def test_get_user(self):
        with self.app.test_client():
            assert add_user(self.userdata_2[0], self.userdata_2[1], self.userdata_2[2])
            user = get_user(self.userdata_2[0])
            assert user.id is not None
            assert user.emailid == self.userdata_2[0]

    def test_add_user_to_project(self):
        with self.app.test_client():
            assert add_user(self.userdata_2[0], self.userdata_2[1], self.userdata_2[2])
            assert add_project("project2", "description")
            assert add_user_to_project(path="project2", access_level='admin', emailid=self.userdata_2[0])

    def test_delete_user(self,):
        with self.app.test_client():
            assert add_user(self.userdata_2[0], self.userdata_2[1], self.userdata_2[2])
            user = User.query.filter_by(emailid=self.userdata_2[0]).first()
            assert user is not None
            assert delete_user(self.userdata_2[0])
            user = User.query.filter_by(emailid=self.userdata_2[0]).first()
            assert user is None<|MERGE_RESOLUTION|>--- conflicted
+++ resolved
@@ -26,55 +26,6 @@
 """
 from flask_testing import TestCase
 
-<<<<<<< HEAD
-import sys
-from PyQt5 import QtTest, QtWidgets
-from mslib.mscolab.models import User
-from mslib.mscolab.conf import mscolab_settings
-from mslib._tests.utils import (mscolab_register_and_login,
-                                mscolab_create_project, mscolab_delete_all_projects,
-                                mscolab_delete_user, mscolab_start_server)
-from mslib.mscolab.seed import add_all_users_default_project, add_user, delete_user
-import mslib.msui.mss_pyui as mss_pyui
-
-
-PORTS = list(range(19571, 19590))
-
-
-class Test_Seed():
-    def setup(self):
-        mscolab_settings.enable_basic_http_authentication = False
-        self.process, self.url, self.app, _, self.cm, self.fm = mscolab_start_server(PORTS, mscolab_settings)
-        QtTest.QTest.qWait(100)
-        self.application = QtWidgets.QApplication(sys.argv)
-        self.window = mss_pyui.MSSMainWindow(mscolab_data_dir=mscolab_settings.MSCOLAB_DATA_DIR)
-        with self.app.app_context():
-            response = mscolab_register_and_login(self.app, self.url, 'UV0@uv0', 'UV0', 'uv0')
-            assert response.status == '200 OK'
-            data, response = mscolab_create_project(self.app, self.url, response,
-                                                    path='XYZ', description='Template')
-            assert response.status == '200 OK'
-            data = response.get_data(as_text=True)
-            assert data == 'True'
-            mscolab_register_and_login(self.app, self.url, 'UV1@uv1', 'UV1', 'UV1')
-
-    def teardown(self):
-        with self.app.app_context():
-            mscolab_delete_user(self.app, self.url, 'UV0@uv0', 'UV0')
-            mscolab_delete_user(self.app, self.url, 'UV1@uv1', 'UV1')
-            mscolab_delete_all_projects(self.app, self.url, 'UV0@uv0', 'uv0', 'UV0')
-            mscolab_delete_all_projects(self.app, self.url, 'UV1@uv1', 'uv1', 'UV1')
-            user = User.query.filter_by(emailid="UV2@v2").first()
-            if user is not None:
-                delete_user('UV2@uv2')
-        if self.window.mscolab.version_window:
-            self.window.mscolab.version_window.close()
-        if self.window.mscolab.conn:
-            self.window.mscolab.conn.disconnect()
-        self.application.quit()
-        QtWidgets.QApplication.processEvents()
-        self.process.terminate()
-=======
 from mslib.mscolab.conf import mscolab_settings
 from mslib.mscolab.models import db, User, Project
 from mslib.mscolab.mscolab import handle_db_reset
@@ -130,7 +81,6 @@
             assert delete_project("todelete")
             project = Project.query.filter_by(path="todelete").first()
             assert project is None
->>>>>>> da77f881
 
     def test_add_all_users_default_project_viewer(self):
         with self.app.test_client():
