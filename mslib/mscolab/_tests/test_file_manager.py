--- conflicted
+++ resolved
@@ -29,55 +29,15 @@
 import pytest
 
 from mslib.mscolab.conf import mscolab_settings
-<<<<<<< HEAD
-from mslib.mscolab import file_manager
-from mslib.mscolab.models import User, Project
-from mslib._tests.utils import mscolab_start_server
-import mslib.msui.mss_pyui as mss_pyui
-
-PORTS = list(range(19341, 19390))
-=======
 from mslib.mscolab.models import Project, db
 from mslib.mscolab.server import APP
 from mslib.mscolab.file_manager import FileManager
 from mslib.mscolab.seed import add_user, get_user
 from mslib.mscolab.mscolab import handle_db_reset
->>>>>>> da77f881
 
 
 @pytest.mark.skipif(os.name == "nt",
                     reason="multiprocessing needs currently start_method fork")
-<<<<<<< HEAD
-class Test_FileManager(object):
-    def setup(self):
-        self.process, self.url, self.app, _, self.cm, self.fm = mscolab_start_server(PORTS)
-        QtTest.QTest.qWait(500)
-        self.application = QtWidgets.QApplication(sys.argv)
-        self.window = mss_pyui.MSSMainWindow(mscolab_data_dir=mscolab_settings.MSCOLAB_DATA_DIR)
-        self.sockets = []
-        self.fm = file_manager.FileManager(mscolab_settings.MSCOLAB_DATA_DIR)
-        self._example_data()
-        self.cleanup_pid = set()
-        data = {
-            'email': 'a',
-            'password': 'a'
-        }
-        r = requests.post(self.url + '/token', data=data)
-        self.token = json.loads(r.text)['token']
-        with self.app.app_context():
-            self.user = User.query.filter_by(id=8).first()
-
-    def teardown(self):
-        for socket in self.sockets:
-            socket.disconnect()
-        if self.window.mscolab.version_window:
-            self.window.mscolab.version_window.close()
-        if self.window.mscolab.conn:
-            self.window.mscolab.conn.disconnect()
-        self.application.quit()
-        QtWidgets.QApplication.processEvents()
-        self.process.terminate()
-=======
 class Test_FileManager(TestCase):
     render_templates = False
 
@@ -109,7 +69,6 @@
 
     def tearDown(self):
         pass
->>>>>>> da77f881
 
     def test_create_project(self):
         with self.app.test_client():
