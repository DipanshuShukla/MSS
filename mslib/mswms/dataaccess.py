--- conflicted
+++ resolved
@@ -438,27 +438,6 @@
 
     def _determine_filename(self, variable, vartype, init_time, valid_time, reload=True):
         """
-<<<<<<< HEAD
-        DefaultDataAccess.__init__(self, rootpath, domain_id, **kwargs)
-        self._file_cache = {}
-
-    def setup(self):
-        # Get a list of the available data files.
-        self._available_files = [
-            _filename for _filename in os.listdir(self._root_path) if self._domain_id in _filename]
-        logging.info("Files identified for domain '%s': %s",
-                     self._domain_id, self._available_files)
-
-        for filename in list(self._file_cache):
-            if filename not in self._available_files:
-                del self._file_cache[filename]
-
-        self._filetree = {}
-        self._elevations = {"sfc": {"filename": None, "levels": [], "units": None}}
-
-        # Build the tree structure.
-        for filename in self._available_files:
-=======
         Determines the name of the data file that contains
         the variable <variable> with type <vartype> of the forecast specified
         by <init_time> and <valid_time>.
@@ -466,7 +445,6 @@
         assert self._filetree is not None, "filetree is None. Forgot to call setup()?"
         try:
             filename = self._filetree[vartype][init_time][variable][valid_time]
->>>>>>> 492482f3
             mtime = os.path.getmtime(os.path.join(self._root_path, filename))
             if filename in self._file_cache and mtime == self._file_cache[filename][0]:
                 return filename
@@ -476,20 +454,6 @@
                 self.setup()
                 self._determine_filename(self, variable, vartype, init_time, valid_time, reload=False)
             else:
-<<<<<<< HEAD
-                if filename in self._file_cache:
-                    del self._file_cache[filename]
-                logging.info("Opening candidate '%s'", filename)
-                try:
-                    content = self._parse_file(filename)
-                except IOError as ex:
-                    logging.error("Skipping file '%s' (%s: %s)", filename, type(ex), ex)
-                    continue
-                if content["vert_type"] not in self._elevations:
-                    self._elevations[content["vert_type"]] = content["elevations"]
-                self._file_cache[filename] = (mtime, content)
-            self._add_to_filetree(filename, content)
-=======
                 logging.error("Could not identify filename. %s %s %s %s %s %s",
                               variable, vartype, init_time, valid_time, type(ex), ex)
                 raise ValueError(f"variable type {vartype} not available for variable {variable}")
@@ -509,5 +473,4 @@
         except OSError:
             self.setup()
             return True
-        return False
->>>>>>> 492482f3
+        return False