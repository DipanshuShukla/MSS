{% set version = "alpha" %}


package:
  name: mss
  version: {{ version }}

source:
  path: ../

build:
  skip: true  # [py27]
  number: 1000
  script: "{{ PYTHON }} -m pip install . --no-deps -vv"  # [not win]
  entry_points:
    - mss = mslib.msui.mss_pyui:main
    - mswms = mslib.mswms.mswms:main
    - mswms_demodata = mslib.mswms.demodata:main
    - mscolab = mslib.mscolab.mscolab:main

requirements:
  build:
    - python
    - pip
    - future
    - menuinst  # [win]
  run:
    - python
    - defusedxml
    - menuinst  # [win]
    - basemap >1.2.1
    - chameleon
    - execnet
<<<<<<< HEAD
    - fastkml =0.11
=======
    - fastkml  =0.11
    - gsl =2.7.0
>>>>>>> 77690329
    - isodate
    - lxml
    - netcdf4
    - hdf4
    - pillow
    - pytz
    - pyqt >=5, <6
    - pygeoif
    - qt >=5.10, <6
    - requests
    - scipy
    - skyfield >=1.12
    - skyfield-data >=4
    - tk
    - owslib >=0.24
    - unicodecsv
    - fs_filepicker
    - cftime >=1.0.1
    - matplotlib >=3.3.2
    - itsdangerous <2.1.0
    - flask >=2.0.0
    - flask-httpauth
    - flask-mail
    - flask-migrate
    - werkzeug >2.0.0
    - flask-socketio =5.1.0
    - flask-sqlalchemy
    - flask-cors
    - passlib
    - gitpython
    - git
    - psycopg2
    - PyMySQL >=0.9.3
    - validate_email
    - multidict
    - pint
    - python-socketio >=5
    - python-engineio >=4
    - markdown
    - xstatic
    - xstatic-jquery
    - xstatic-bootstrap
    - pyperclip
    - geos <3.9.0
    - gpxpy >=1.4.2
    - metpy
    - pycountry
    - websocket-client

test:
  imports:
    - mslib
  commands:
    - mswms -h
    - mswms_demodata -h
    - mss -h
    - mscolab -h

about:
  summary: 'A web service based tool to plan atmospheric research flights.'
  home: https://github.com/Open-MSS/MSS
  license: Apache-2.0
  license_file: LICENSE
  description: |
    MSS - Mission Support System

    http://www.geosci-model-dev.net/5/55/2012/gmd-5-55-2012.pdf

    Software for planning research Aircraft Missions.
    For discussion of the possibilites of the research flights,
    the Mission Support System (MSS) was developed.
    This software helps to review a big amount of metereological and
    model data by viewing the forecasted parameters of interest along possible regions
    of a proposed flight path. Data and possible flight paths can
    be displayed on a hoizontal view (map projection) or on a vertical
    view (along the proposed flight path). Flight paths can be constructed
    and modified on these views. Exchange through a waypoint table is also possible.

extra:
  recipe-maintainers:
    - ReimarBauer<|MERGE_RESOLUTION|>--- conflicted
+++ resolved
@@ -31,12 +31,8 @@
     - basemap >1.2.1
     - chameleon
     - execnet
-<<<<<<< HEAD
     - fastkml =0.11
-=======
-    - fastkml  =0.11
     - gsl =2.7.0
->>>>>>> 77690329
     - isodate
     - lxml
     - netcdf4
